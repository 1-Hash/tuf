--- conflicted
+++ resolved
@@ -443,9 +443,6 @@
     self.repository_updater.metadata['current']['targets']\
       ['delegations']['keys'][existing_keyid]['keyid'] = '123'
     
-<<<<<<< HEAD
-    print(repr(self.repository_updater.metadata['current']['targets']\
-      ['delegations']['keys'][existing_keyid]['keyid']))
     self.repository_updater._import_delegations('targets')
     #self.assertRaises(tuf.Error, self.repository_updater._import_delegations,
     #                  'targets')
@@ -453,23 +450,6 @@
     # Restore the keyid of 'existing_keyids2'.
     self.repository_updater.metadata['current']['targets']\
       ['delegations']['keys'][existing_keyid]['keyid'] = existing_keyid
-
-    # Verify that _import_delegations() raises an exception if it fails to add
-    # one of the roles loaded from parent role's 'delegations'.
-
-
-
-
-    
-=======
-    self.repository_updater._import_delegations('targets')
-    #self.assertRaises(tuf.Error, self.repository_updater._import_delegations,
-    #                  'targets')
-
-    # Restore the keyid of 'existing_keyids2'.
-    self.repository_updater.metadata['current']['targets']\
-      ['delegations']['keys'][existing_keyid]['keyid'] = existing_keyid
->>>>>>> 91b2405a
 
     # Verify that _import_delegations() raises an exception if it fails to add
     # one of the roles loaded from parent role's 'delegations'.
